--- conflicted
+++ resolved
@@ -315,11 +315,7 @@
                 for r in s.split('\n') if r.strip() != '']
         if 'substance_factory' not in kwargs:
             kwargs['substance_factory'] = cls._BaseSubstance.from_formula
-<<<<<<< HEAD
-        return cls(rxns, **kwargs)
-=======
         return cls(rxns, substances, **kwargs)
->>>>>>> 935a7653
 
     def __getitem__(self, key):
         candidate = None
